--- conflicted
+++ resolved
@@ -389,7 +389,6 @@
     };
   }, [user?.id]);
 
-<<<<<<< HEAD
   // Refresh subscription data when user returns to dashboard (e.g., after payment)
   useFocusEffect(
     useCallback(() => {
@@ -399,9 +398,6 @@
       }
     }, [user?.id, refreshSubscriptionData])
   );
-
-=======
->>>>>>> 39de0a38
   // Initialize location-based subscription plans
   useEffect(() => {
     const initializeLocationTracking = async () => {
